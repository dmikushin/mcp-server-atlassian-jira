# Atlassian Confluence MCP Server

## About

This project is a customizable Model Context Protocol (MCP) server written in TypeScript, designed to extend AI assistants like Claude or Cursor with access to Atlassian Confluence data. MCP is an open-source protocol by Anthropic for connecting AI systems to external capabilities securely and efficiently. For more details on MCP, see [https://modelcontextprotocol.io/docs/](https://modelcontextprotocol.io/docs/). This server allows AI assistants to search and access Confluence spaces, pages, and content directly from your organization's knowledge base.

## Project Features

- **MCP Server**: Exposes Confluence tools and resources to AI clients (e.g., Claude Desktop, Cursor AI) via STDIO or HTTP.
- **Confluence Integration**: Access spaces, pages, and search functionality from your Confluence instance.
- **CLI Support**: Run Confluence queries directly from the command line without an AI client.
- **Flexible Configuration**: Supports direct environment variables for quick use or a global config file at `$HOME/.mcp/configs.json` for managing multiple servers.
- **Development Tools**: Built-in MCP Inspector for debugging, plus testing and linting utilities.

### Available Tools

<<<<<<< HEAD
- **`search`**: Search Confluence content using Confluence Query Language (CQL).
- **`list-spaces`**: Get a list of all available Confluence spaces.
- **`get-space`**: Retrieve detailed information about a specific space.
- **`list-pages`**: Get a list of pages in a space with optional filtering.
- **`get-page`**: Retrieve the full content of a specific page.
=======
- **`get-ip-details`**: Get information about an IP address or the current device's IP.
>>>>>>> 57cd076e

## User Guide

### Configuration Options

- **DEBUG**: Set to `true` for detailed logging (default: `false`).
- **ATLASSIAN_SITE_NAME**: Your Atlassian site name (e.g., `your-instance` for `your-instance.atlassian.net`) – required.
- **ATLASSIAN_USER_EMAIL**: Your Atlassian account email address – required.
- **ATLASSIAN_API_TOKEN**: API token for Atlassian API access – required.

#### Method 1: Environment Variables

Pass configs directly when running:

```bash
DEBUG=true ATLASSIAN_SITE_NAME=your-instance ATLASSIAN_USER_EMAIL=your-email@example.com ATLASSIAN_API_TOKEN=your_token npx -y @aashari/mcp-server-atlassian-confluence
```

#### Method 2: Global Config File (Recommended)

Create `$HOME/.mcp/configs.json`:

```json
{
	"@aashari/mcp-server-atlassian-confluence": {
		"environments": {
			"DEBUG": "true",
			"ATLASSIAN_SITE_NAME": "your-instance",
			"ATLASSIAN_USER_EMAIL": "your-email@example.com",
			"ATLASSIAN_API_TOKEN": "your_api_token"
		}
	}
}
```

You can also configure multiple MCP servers in the same file:

```json
{
	"@aashari/boilerplate-mcp-server": {
		"environments": {
			"DEBUG": "true",
			"IPAPI_API_TOKEN": "your_token"
		}
	},
	"@aashari/mcp-server-atlassian-confluence": {
		"environments": {
			"DEBUG": "true",
			"ATLASSIAN_SITE_NAME": "your-instance",
			"ATLASSIAN_USER_EMAIL": "your-email@example.com",
			"ATLASSIAN_API_TOKEN": "your_api_token"
		}
	},
	"@aashari/mcp-server-atlassian-jira": {
		"environments": {
			"DEBUG": "true",
			"ATLASSIAN_SITE_NAME": "your-instance",
			"ATLASSIAN_USER_EMAIL": "your-email@example.com",
			"ATLASSIAN_API_TOKEN": "your_api_token"
		}
	}
}
```

### Using with Claude Desktop

1. **Open Settings**:
    - Launch Claude Desktop, click the gear icon (top-right).
2. **Edit Config**:
    - Click "Edit Config" to open `claude_desktop_config.json` (e.g., `~/Library/Application Support/Claude` on macOS or `%APPDATA%\Claude` on Windows).
3. **Add Server**:
    - Use the global config file (recommended):
        ```json
        {
        	"mcpServers": {
        		"aashari/mcp-server-atlassian-confluence": {
        			"command": "npx",
        			"args": ["-y", "@aashari/mcp-server-atlassian-confluence"]
        		}
        	}
        }
        ```
    - Or configure directly:
        ```json
        {
        	"mcpServers": {
        		"aashari/mcp-server-atlassian-confluence": {
        			"command": "npx",
        			"args": [
        				"-y",
        				"DEBUG=true",
        				"ATLASSIAN_SITE_NAME=your-instance",
        				"ATLASSIAN_USER_EMAIL=your-email@example.com",
        				"ATLASSIAN_API_TOKEN=your_token",
        				"@aashari/mcp-server-atlassian-confluence"
        			]
        		}
        	}
        }
        ```
4. **Restart**: Close and reopen Claude Desktop.
<<<<<<< HEAD
5. **Test**: Click the hammer icon, verify Confluence tools are listed, then ask: "Search Confluence for project documentation" or "Show me the contents of the 'Getting Started' page."
=======
5. **Test**: Click the hammer icon, verify `get-ip-details` is listed, then ask: "What's my public IP?" or "Get details for IP 8.8.8.8".
>>>>>>> 57cd076e

### Using with Cursor AI

1. **Open Settings**:
    - Launch Cursor, press `CMD + SHIFT + P` (or `CTRL + SHIFT + P`), select "Cursor Settings" > "MCP".
2. **Add Server**:
    - Click "+ Add new MCP server".
    - **Name**: `aashari/mcp-server-atlassian-confluence`.
    - **Type**: `command`.
    - **Command**:
        - Global config: `npx -y @aashari/mcp-server-atlassian-confluence`.
        - Direct: `DEBUG=true ATLASSIAN_SITE_NAME=your-instance ATLASSIAN_USER_EMAIL=your-email@example.com ATLASSIAN_API_TOKEN=your_token npx -y @aashari/mcp-server-atlassian-confluence`.
    - Click "Add".
<<<<<<< HEAD
3. **Verify**: Check for a green indicator and Confluence tools listed.
4. **Test**: In Agent mode, ask: "Find info about project X in Confluence" or "Get the 'Onboarding' page content."
=======
3. **Verify**: Check for a green indicator and `get-ip-details` tool listed.
4. **Test**: In Agent mode, ask: "What's my public IP?" or "Get information about IP 8.8.8.8".
>>>>>>> 57cd076e

### Using as a CLI Tool

Run without installation:

```bash
# Help
npx -y @aashari/mcp-server-atlassian-confluence -- --help
# Search using CQL
npx -y @aashari/mcp-server-atlassian-confluence -- search "type=page space=DOCS"
# Get a page by ID
npx -y @aashari/mcp-server-atlassian-confluence -- get-page 123456789
# List spaces
npx -y @aashari/mcp-server-atlassian-confluence -- list-spaces
```

Or install globally:

```bash
npm install -g @aashari/mcp-server-atlassian-confluence
```

Then run:

```bash
# Help
mcp-confluence --help
# Search using CQL
mcp-confluence search "type=page space=DOCS"
# Get a page by ID
mcp-confluence get-page 123456789
# List pages with optional filtering
mcp-confluence list-pages --space-id 123456789 --limit 10
# List all spaces
mcp-confluence list-spaces
# Get a space by ID
mcp-confluence get-space 123456789
```

Use the global config file or prefix with environment variables:

```bash
DEBUG=true ATLASSIAN_SITE_NAME=your-instance ATLASSIAN_USER_EMAIL=your-email@example.com ATLASSIAN_API_TOKEN=your_token mcp-confluence search "type=page space=DOCS"
```

## Developer Guide

### Development Scripts

The project includes several scripts for development and production use:

- **`npm run dev:server`**: Run the server in development mode with MCP Inspector and debug logging.
- **`npm run dev:cli`**: Run CLI commands in development mode with debug logging.
- **`npm run start:server`**: Run the server in production mode with MCP Inspector.
- **`npm run start:cli`**: Run CLI commands in production mode.

Example usage:

```bash
# Start the server with Inspector and debug logging
npm run dev:server

# Run a CLI command with debug logging
npm run dev:cli -- get-ip-details 8.8.8.8

# Start the server with Inspector (no debug)
npm run start:server

# Run a CLI command (no debug)
npm run start:cli -- get-ip-details 8.8.8.8
```

### Extending the Project

To add custom tools or resources:

1. **Services**: Add API/data logic in `src/services`.
2. **Controllers**: Implement business logic in `src/controllers`.
3. **Tools**: Define new tools in `src/tools`.
4. **Resources**: Add data sources in `src/resources`.
5. **Register**: Update `src/index.ts` with your tools/resources.

### Additional Development Tools

```bash
# Run tests
npm test
# Test coverage
npm run test:coverage
# Lint
npm run lint
# Format
npm run format
```

### MCP Inspector

The MCP Inspector provides a visual interface for debugging and testing your MCP server:

1. The Inspector starts your MCP server.
2. It launches a web UI (typically at `http://localhost:5173`).
<<<<<<< HEAD
3. Use the UI to test Confluence tools, view requests/responses, and check errors.
=======
3. Use the UI to test tools, view requests/responses, and check errors.
>>>>>>> 57cd076e

## License

[ISC](https://opensource.org/licenses/ISC)<|MERGE_RESOLUTION|>--- conflicted
+++ resolved
@@ -14,15 +14,11 @@
 
 ### Available Tools
 
-<<<<<<< HEAD
 - **`search`**: Search Confluence content using Confluence Query Language (CQL).
 - **`list-spaces`**: Get a list of all available Confluence spaces.
 - **`get-space`**: Retrieve detailed information about a specific space.
 - **`list-pages`**: Get a list of pages in a space with optional filtering.
 - **`get-page`**: Retrieve the full content of a specific page.
-=======
-- **`get-ip-details`**: Get information about an IP address or the current device's IP.
->>>>>>> 57cd076e
 
 ## User Guide
 
@@ -92,6 +88,7 @@
 1. **Open Settings**:
     - Launch Claude Desktop, click the gear icon (top-right).
 2. **Edit Config**:
+    - Click "Edit Config" to open `claude_desktop_config.json` (e.g., `~/Library/Application Support/Claude` on macOS or `%APPDATA%\Claude` on Windows).
     - Click "Edit Config" to open `claude_desktop_config.json` (e.g., `~/Library/Application Support/Claude` on macOS or `%APPDATA%\Claude` on Windows).
 3. **Add Server**:
     - Use the global config file (recommended):
@@ -124,11 +121,7 @@
         }
         ```
 4. **Restart**: Close and reopen Claude Desktop.
-<<<<<<< HEAD
 5. **Test**: Click the hammer icon, verify Confluence tools are listed, then ask: "Search Confluence for project documentation" or "Show me the contents of the 'Getting Started' page."
-=======
-5. **Test**: Click the hammer icon, verify `get-ip-details` is listed, then ask: "What's my public IP?" or "Get details for IP 8.8.8.8".
->>>>>>> 57cd076e
 
 ### Using with Cursor AI
 
@@ -142,13 +135,8 @@
         - Global config: `npx -y @aashari/mcp-server-atlassian-confluence`.
         - Direct: `DEBUG=true ATLASSIAN_SITE_NAME=your-instance ATLASSIAN_USER_EMAIL=your-email@example.com ATLASSIAN_API_TOKEN=your_token npx -y @aashari/mcp-server-atlassian-confluence`.
     - Click "Add".
-<<<<<<< HEAD
 3. **Verify**: Check for a green indicator and Confluence tools listed.
 4. **Test**: In Agent mode, ask: "Find info about project X in Confluence" or "Get the 'Onboarding' page content."
-=======
-3. **Verify**: Check for a green indicator and `get-ip-details` tool listed.
-4. **Test**: In Agent mode, ask: "What's my public IP?" or "Get information about IP 8.8.8.8".
->>>>>>> 57cd076e
 
 ### Using as a CLI Tool
 
@@ -212,13 +200,13 @@
 npm run dev:server
 
 # Run a CLI command with debug logging
-npm run dev:cli -- get-ip-details 8.8.8.8
+npm run dev:cli -- search "type=page AND space=DEV"
 
 # Start the server with Inspector (no debug)
 npm run start:server
 
 # Run a CLI command (no debug)
-npm run start:cli -- get-ip-details 8.8.8.8
+npm run start:cli -- list-spaces
 ```
 
 ### Extending the Project
@@ -250,11 +238,7 @@
 
 1. The Inspector starts your MCP server.
 2. It launches a web UI (typically at `http://localhost:5173`).
-<<<<<<< HEAD
 3. Use the UI to test Confluence tools, view requests/responses, and check errors.
-=======
-3. Use the UI to test tools, view requests/responses, and check errors.
->>>>>>> 57cd076e
 
 ## License
 

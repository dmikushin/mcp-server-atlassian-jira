--- conflicted
+++ resolved
@@ -17,7 +17,9 @@
 ### Available Configuration Options
 
 - **DEBUG**: Set to `true` to enable debug logging.
-- **IPAPI_API_TOKEN**: API token for the IP API service (if required).
+- **ATLASSIAN_SITE_NAME**: Your Atlassian site name, e.g., 'your-instance' for 'your-instance.atlassian.net' (required)
+- **ATLASSIAN_USER_EMAIL**: Your Atlassian account email address (required)
+- **ATLASSIAN_API_TOKEN**: API token for Atlassian API access (required)
 
 ### Configuration Methods
 
@@ -28,208 +30,12 @@
 Pass configuration directly as environment variables before the start command:
 
 ```bash
-DEBUG=true IPAPI_API_TOKEN=your_token npx -y @aashari/boilerplate-mcp-server
+DEBUG=true ATLASSIAN_SITE_NAME=your-instance ATLASSIAN_USER_EMAIL=your-email@example.com ATLASSIAN_API_TOKEN=your_token npx -y @aashari/mcp-server-atlassian-confluence
 ```
 
 #### Option 2: Global Configuration File (Recommended)
 
 Create a global configuration file at `$HOME/.mcp/configs.json`:
-
-```json
-{
-	"@aashari/boilerplate-mcp-server": {
-		"environments": {
-			"DEBUG": "true",
-			"IPAPI_API_TOKEN": "your_token"
-		}
-	}
-}
-```
-
-This approach keeps your configuration in one secure location and simplifies your AI assistant setup.
-
-## Setting Up with Claude Desktop
-
-To use this Confluence MCP server with Claude Desktop:
-
-1. **Open Claude Desktop Settings**:
-
-    - Launch Claude Desktop
-    - Click on the settings icon (gear) in the top-right corner
-
-2. **Edit MCP Configuration**:
-
-    - Click on "Edit Config" button
-    - This will open File Explorer/Finder with the `claude_desktop_config.json` file
-
-3. **Update Configuration File**:
-
-    - Add configuration using one of the methods below
-    - Save the file
-
-    #### Method 1: Using Global Configuration File (Recommended)
-
-    First, create the global config file as described in the "Configuration Options" section above, then use this simplified configuration:
-
-    ```json
-    {
-    	"mcpServers": {
-    		"aashari/mcp-server-atlassian-confluence": {
-    			"command": "npx",
-    			"args": ["-y", "@aashari/mcp-server-atlassian-confluence"]
-    		}
-    	}
-    }
-    ```
-
-    #### Method 2: Direct Configuration in Claude Desktop
-
-    Pass configuration directly in the Claude Desktop config:
-
-    ```json
-    {
-    	"mcpServers": {
-    		"aashari/boilerplate-mcp-server": {
-    			"command": "npx",
-    			"args": [
-    				"-y",
-    				"DEBUG=true",
-    				"IPAPI_API_TOKEN=your_token",
-    				"@aashari/boilerplate-mcp-server"
-    			]
-    		}
-    	}
-    }
-    ```
-
-4. **Restart Claude Desktop**:
-
-    - Close and reopen Claude Desktop to apply the changes
-
-5. **Verify Tool Availability**:
-
-    - On the Claude home page, look for the hammer icon on the right side
-    - Click it to see available tools
-    - Ensure the Confluence tools are listed
-
-6. **Test the Tool**:
-    - Try asking Claude: "search Confluence for information about project X" or "get the contents of the Confluence page with title Y"
-    - Claude will use the MCP tool to fetch and display the requested information from your Confluence instance
-
-## Setting Up with Cursor AI
-
-To use this MCP server with Cursor AI:
-
-1. **Open Cursor Settings**:
-
-    - Launch Cursor
-    - Press `CMD + SHIFT + P` (or `CTRL + SHIFT + P` on Windows)
-    - Type "settings" and select "Cursor Settings"
-    - On the sidebar, select "MCP"
-
-2. **Add New MCP Server**:
-
-    - Click "+ Add new MCP server"
-    - A configuration form will appear
-
-3. **Configure MCP Server**:
-
-    - **Name**: Enter `aashari/mcp-server-atlassian-confluence`
-    - **Type**: Select `command` from the dropdown
-    - **Command**: Choose one of the following configuration methods:
-
-    #### Method 1: Using Global Configuration File (Recommended)
-
-    First, create the global config file at `$HOME/.mcp/configs.json` as described in the "Configuration Options" section, then use this command:
-
-    ```
-    npx -y @aashari/mcp-server-atlassian-confluence
-    ```
-
-    #### Method 2: Direct Configuration with Environment Variables
-
-    Pass configuration directly in the command:
-
-    ```
-    DEBUG=true ATLASSIAN_SITE_NAME=your-instance ATLASSIAN_USER_EMAIL=your-email@example.com ATLASSIAN_API_TOKEN=your_token npx -y @aashari/mcp-server-atlassian-confluence
-    ```
-
-    - Click "Add"
-
-4. **Verify Server Configuration**:
-
-    - The server should now be listed with a green indicator
-    - You should see the Confluence tools listed under the server
-
-5. **Test the Tool**:
-    - In the chat sidebar, ensure Agent mode is active
-    - Try asking: "search Confluence for information about project X" or "show me the Confluence page with title Y"
-    - Cursor AI will use the MCP tool to fetch and display the requested information from your Confluence instance
-
-## Using as a CLI Tool
-
-This package can also be used as a command-line tool:
-
-### Global Installation
-
-You can install this package globally to use as a CLI tool:
-
-```bash
-npm install -g @aashari/mcp-server-atlassian-confluence
-```
-
-After global installation, you can run the CLI commands directly:
-
-```bash
-# Get help
-mcp-confluence --help
-
-# Search for content in Confluence using CQL
-mcp-confluence search "type=page AND space=DOCS"
-
-# Get a specific page by ID
-mcp-confluence get-page 123456789
-
-# List pages with optional filtering
-mcp-confluence list-pages --space-id 123456789 --limit 10
-
-# List all spaces
-mcp-confluence list-spaces
-
-# Get a specific space by ID
-mcp-confluence get-space 123456789
-```
-
-### CLI Configuration
-
-The CLI tool uses the same configuration options as the MCP server:
-
-#### Method 1: Using Global Configuration File (Recommended)
-
-Create a global configuration file at `$HOME/.mcp/configs.json` as described above.
-
-<<<<<<< HEAD
-```json
-{
-	"mcpServers": {
-		"aashari/mcp-server-atlassian-confluence": {
-			"command": "npx",
-			"args": [
-				"-y",
-				"DEBUG=true",
-				"ATLASSIAN_SITE_NAME=your-instance",
-				"ATLASSIAN_USER_EMAIL=your-email@example.com",
-				"ATLASSIAN_API_TOKEN=your_api_token",
-				"@aashari/mcp-server-atlassian-confluence"
-			]
-		}
-	}
-}
-```
-
-### Option 2: Global Configuration File (Recommended)
-
-1. Create a global configuration file at `$HOME/.mcp/configs.json`:
 
 ```json
 {
@@ -243,39 +49,179 @@
 	}
 }
 ```
-=======
+
+This approach keeps your configuration in one secure location and simplifies your AI assistant setup.
+
+## Setting Up with Claude Desktop
+
+To use this Confluence MCP server with Claude Desktop:
+
+1. **Open Claude Desktop Settings**:
+
+    - Launch Claude Desktop
+    - Click on the settings icon (gear) in the top-right corner
+
+2. **Edit MCP Configuration**:
+
+    - Click on "Edit Config" button
+    - This will open File Explorer/Finder with the `claude_desktop_config.json` file
+
+3. **Update Configuration File**:
+
+    - Add configuration using one of the methods below
+    - Save the file
+
+    #### Method 1: Using Global Configuration File (Recommended)
+
+    First, create the global config file as described in the "Configuration Options" section above, then use this simplified configuration:
+
+    ```json
+    {
+    	"mcpServers": {
+    		"aashari/mcp-server-atlassian-confluence": {
+    			"command": "npx",
+    			"args": ["-y", "@aashari/mcp-server-atlassian-confluence"]
+    		}
+    	}
+    }
+    ```
+
+    #### Method 2: Direct Configuration in Claude Desktop
+
+    Pass configuration directly in the Claude Desktop config:
+
+    ```json
+    {
+    	"mcpServers": {
+    		"aashari/mcp-server-atlassian-confluence": {
+    			"command": "npx",
+    			"args": [
+    				"-y",
+    				"DEBUG=true",
+    				"ATLASSIAN_SITE_NAME=your-instance",
+    				"ATLASSIAN_USER_EMAIL=your-email@example.com",
+    				"ATLASSIAN_API_TOKEN=your_api_token",
+    				"@aashari/mcp-server-atlassian-confluence"
+    			]
+    		}
+    	}
+    }
+    ```
+
+4. **Restart Claude Desktop**:
+
+    - Close and reopen Claude Desktop to apply the changes
+
+5. **Verify Tool Availability**:
+
+    - On the Claude home page, look for the hammer icon on the right side
+    - Click it to see available tools
+    - Ensure the Confluence tools are listed
+
+6. **Test the Tool**:
+    - Try asking Claude: "search Confluence for information about project X" or "get the contents of the Confluence page with title Y"
+    - Claude will use the MCP tool to fetch and display the requested information from your Confluence instance
+
+## Setting Up with Cursor AI
+
+To use this MCP server with Cursor AI:
+
+1. **Open Cursor Settings**:
+
+    - Launch Cursor
+    - Press `CMD + SHIFT + P` (or `CTRL + SHIFT + P` on Windows)
+    - Type "settings" and select "Cursor Settings"
+    - On the sidebar, select "MCP"
+
+2. **Add New MCP Server**:
+
+    - Click "+ Add new MCP server"
+    - A configuration form will appear
+
+3. **Configure MCP Server**:
+
+    - **Name**: Enter `aashari/mcp-server-atlassian-confluence`
+    - **Type**: Select `command` from the dropdown
+    - **Command**: Choose one of the following configuration methods:
+
+    #### Method 1: Using Global Configuration File (Recommended)
+
+    First, create the global config file at `$HOME/.mcp/configs.json` as described in the "Configuration Options" section, then use this command:
+
+    ```
+    npx -y @aashari/mcp-server-atlassian-confluence
+    ```
+
+    #### Method 2: Direct Configuration with Environment Variables
+
+    Pass configuration directly in the command:
+
+    ```
+    DEBUG=true ATLASSIAN_SITE_NAME=your-instance ATLASSIAN_USER_EMAIL=your-email@example.com ATLASSIAN_API_TOKEN=your_token npx -y @aashari/mcp-server-atlassian-confluence
+    ```
+
+    - Click "Add"
+
+4. **Verify Server Configuration**:
+
+    - The server should now be listed with a green indicator
+    - You should see the Confluence tools listed under the server
+
+5. **Test the Tool**:
+    - In the chat sidebar, ensure Agent mode is active
+    - Try asking: "search Confluence for information about project X" or "show me the Confluence page with title Y"
+    - Cursor AI will use the MCP tool to fetch and display the requested information from your Confluence instance
+
+## Using as a CLI Tool
+
+This package can also be used as a command-line tool:
+
+### Global Installation
+
+You can install this package globally to use as a CLI tool:
+
+```bash
+npm install -g @aashari/mcp-server-atlassian-confluence
+```
+
+After global installation, you can run the CLI commands directly:
+
+```bash
+# Get help
+mcp-confluence --help
+
+# Search for content in Confluence using CQL
+mcp-confluence search "type=page AND space=DOCS"
+
+# Get a specific page by ID
+mcp-confluence get-page 123456789
+
+# List pages with optional filtering
+mcp-confluence list-pages --space-id 123456789 --limit 10
+
+# List all spaces
+mcp-confluence list-spaces
+
+# Get a specific space by ID
+mcp-confluence get-space 123456789
+```
+
+### CLI Configuration
+
+The CLI tool uses the same configuration options as the MCP server:
+
+#### Method 1: Using Global Configuration File (Recommended)
+
+Create a global configuration file at `$HOME/.mcp/configs.json` as described above.
+
 #### Method 2: Direct Environment Variables
->>>>>>> 0d098a95
 
 Run commands with environment variables:
 
-<<<<<<< HEAD
-```json
-{
-	"mcpServers": {
-		"aashari/mcp-server-atlassian-confluence": {
-			"command": "npx",
-			"args": ["-y", "@aashari/mcp-server-atlassian-confluence"]
-		}
-	}
-}
-```
-
-This approach keeps your configuration in one secure location and simplifies your AI assistant setup.
-
-### Available Configuration Options
-
-- **DEBUG**: Set to `true` to enable debug logging.
-- **ATLASSIAN_SITE_NAME**: Your Atlassian site name, e.g., 'your-instance' for 'your-instance.atlassian.net' (required)
-- **ATLASSIAN_USER_EMAIL**: Your Atlassian account email address (required)
-- **ATLASSIAN_API_TOKEN**: API token for Atlassian API access (required)
-
-=======
-```bash
-DEBUG=true IPAPI_API_TOKEN=your_token mcp-server get-ip-details
-```
-
->>>>>>> 0d098a95
+```bash
+DEBUG=true ATLASSIAN_SITE_NAME=your-instance ATLASSIAN_USER_EMAIL=your-email@example.com ATLASSIAN_API_TOKEN=your_token mcp-confluence list-spaces
+```
+
 ## Core Features
 
 - **STDIO MCP Server**: Designed for AI clients like Claude Desktop, providing Confluence tools and resources via the Model Context Protocol.
